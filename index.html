<!DOCTYPE html>
<html lang="en">
  <head>
    <meta charset="UTF-8" />
    <meta name="viewport" content="width=device-width, initial-scale=1.0" />
    <title>Screenshot Analyzer</title>
    <style>
      body {
        font-family: -apple-system, BlinkMacSystemFont, "Segoe UI", Roboto,
          sans-serif;
        background: #f8f9fa;
        margin: 0;
        padding: 2rem;
        min-height: 100vh;
      }

      .container {
        max-width: 1000px;
        margin: 0 auto;
        background: white;
        padding: 2rem;
        border-radius: 12px;
        box-shadow: 0 4px 6px rgba(0, 0, 0, 0.05);
      }

      .upload-section {
        border: 2px dashed #e0e0e0;
        border-radius: 8px;
        padding: 2rem;
        text-align: center;
        margin-bottom: 2rem;
        transition: border-color 0.2s;
      }

      input[type="file"] {
        display: none;
      }

      .custom-upload {
        background: #007bff;
        color: white;
        padding: 0.75rem 1.5rem;
        border-radius: 6px;
        cursor: pointer;
        transition: background 0.2s;
        display: inline-block;
      }

      .custom-upload:hover {
        background: #0056b3;
      }

      table {
        width: 100%;
        border-collapse: collapse;
        margin-top: 2rem;
      }

      th,
      td {
        padding: 12px;
        text-align: left;
        border-bottom: 1px solid #e0e0e0;
      }

      th {
        background-color: #f8f9fa;
        font-weight: 500;
      }

      .button-group {
        display: flex;
        justify-content: space-between;
        margin-top: 1rem;
      }

      .download-btn,
      .clear-btn {
        padding: 0.75rem 1.5rem;
        border: none;
        border-radius: 6px;
        cursor: pointer;
        transition: background 0.2s;
        color: white;
      }

      .download-btn {
        background: #28a745;
      }

      .download-btn:hover {
        background: #218838;
      }

      .clear-btn {
        background: #dc3545;
      }

      .clear-btn:hover {
        background: #c82333;
      }

      .loading {
        display: none;
        margin: 1rem 0;
        color: #6c757d;
      }

      .status-log {
        margin-top: 1rem;
        background-color: #f8f9fa;
        border: 1px solid #e0e0e0;
        border-radius: 6px;
        padding: 1rem;
        font-family: monospace;
        max-height: 200px;
        overflow-y: auto;
        display: none;
      }

      .status-log pre {
        margin: 0;
        white-space: pre-wrap;
        word-break: break-all;
      }

      .debug-toggle {
        margin-top: 1rem;
        font-size: 0.85rem;
        color: #6c757d;
        cursor: pointer;
      }

      .debug-toggle:hover {
        text-decoration: underline;
      }
    </style>
  </head>
  <body>
    <div class="container">
      <h1>Screenshot Analyzer</h1>

      <div class="upload-section">
        <input type="file" id="fileInput" accept="image/*" multiple />

        <label for="fileInput" class="custom-upload"> Upload Screenshot </label>
        <p style="margin-top: 1rem; color: #6c757d">(PNG, JPG supported)</p>
      </div>

      <div class="button-group">
        <button class="clear-btn" id="clearBtn">Clear All</button>
        <button class="download-btn" id="downloadBtn">Download CSV</button>
      </div>

      <table>
        <thead>
          <tr>
            <th>Name</th>
            <th>Company</th>
            <th>Role</th>
            <th>Credentials</th>
          </tr>
        </thead>
        <tbody id="tableBody">
          <!-- Rows will be added dynamically -->
        </tbody>
      </table>

      <div class="loading" id="loading">Analyzing...</div>

      <div class="debug-toggle" id="debugToggle">Show Debug Console</div>
      <div class="status-log" id="statusLog">
        <pre id="statusText"></pre>
      </div>
    </div>

    <script>
<<<<<<< HEAD
      // Modified script section with batch naming feature
=======
      // This is the corrected script section to replace your current script

>>>>>>> bec3512c
      let entries = [];
      const DB_NAME = "screenshotAnalyzerDB";
      const STORE_NAME = "entries";
      const BATCH_COUNTER_STORE = "batchCounters";

      // Debug logging function
      function logStatus(message, isError = false) {
        const statusText = document.getElementById("statusText");
        const timestamp = new Date().toLocaleTimeString();
        const logEntry = `[${timestamp}] ${
          isError ? "❌ ERROR: " : "✓ "
        } ${message}`;
        statusText.innerHTML += logEntry + "\n";
        statusText.scrollTop = statusText.scrollHeight;
        console.log(logEntry);

        // Show the log if it's an error
        if (isError) {
          document.getElementById("statusLog").style.display = "block";
          document.getElementById("debugToggle").textContent =
            "Hide Debug Console";
        }
      }

      async function generateSequentialFilename(db) {
        const today = new Date();
        const dateString = today
          .toLocaleDateString("en-GB", {
            day: "2-digit",
            month: "short",
            year: "numeric",
          })
          .replace(/ /g, "");

        // Get the next sequence number for today
        const sequenceNumber = (await getTodayFileCount(db)) + 1;

        // Store the new count
        await updateTodayFileCount(db, sequenceNumber);

        // Format: 13Mar2025-1
        return `${dateString}-${sequenceNumber}`;
      }

      // Function to get today's file count from storage
      async function getTodayFileCount(db) {
        const today = new Date().toDateString();

        return new Promise((resolve, reject) => {
          if (db) {
            // Use IndexedDB
            try {
              const transaction = db.transaction(["fileCounters"], "readonly");
              const store = transaction.objectStore("fileCounters");
              const request = store.get(today);

              request.onsuccess = () => {
                const result = request.result;
                resolve(result ? result.count : 0);
              };

              request.onerror = (event) => {
                console.error(
                  "Error fetching file counter:",
                  event.target.error
                );
                resolve(0);
              };
            } catch (error) {
              // Store may not exist yet
              console.error("Error in getTodayFileCount:", error);
              resolve(0);
            }
          } else {
            // Use localStorage as fallback
            const counterKey = `screenshotAnalyzer_fileCounter_${today}`;
            const count = localStorage.getItem(counterKey);
            resolve(count ? parseInt(count, 10) : 0);
          }
        });
      }

      // Function to update today's file count in storage
      async function updateTodayFileCount(db, newCount) {
        const today = new Date().toDateString();

        if (db) {
          try {
            // Ensure the store exists
            if (!db.objectStoreNames.contains("fileCounters")) {
              // Need to close and reopen the DB to create a new store
              db.close();
              const request = indexedDB.open(DB_NAME, 2);

              request.onupgradeneeded = (event) => {
                const db = event.target.result;
                if (!db.objectStoreNames.contains("fileCounters")) {
                  db.createObjectStore("fileCounters", { keyPath: "date" });
                }
              };

              request.onsuccess = (event) => {
                const newDb = event.target.result;
                const transaction = newDb.transaction(
                  ["fileCounters"],
                  "readwrite"
                );
                const store = transaction.objectStore("fileCounters");
                store.put({ date: today, count: newCount });
                logStatus(`Updated file counter to ${newCount}`);
              };

              return;
            }

            // Store exists, update the counter
            const transaction = db.transaction(["fileCounters"], "readwrite");
            const store = transaction.objectStore("fileCounters");
            store.put({ date: today, count: newCount });
            logStatus(`Updated file counter to ${newCount}`);
          } catch (error) {
            console.error("Error in updateTodayFileCount:", error);
            logStatus(`Error updating file counter: ${error.message}`, true);
          }
        } else {
          // Use localStorage as fallback
          const counterKey = `screenshotAnalyzer_fileCounter_${today}`;
          localStorage.setItem(counterKey, newCount.toString());
          logStatus(`Updated file counter to ${newCount} (localStorage)`);
        }
      }

      // Initialize fileCounters store during DB initialization
      function initDB() {
        return new Promise((resolve, reject) => {
          if (!window.indexedDB) {
            logStatus(
              "Your browser doesn't support IndexedDB. Using local storage instead."
            );
            resolve(null);
            return;
          }

<<<<<<< HEAD
          const request = indexedDB.open(DB_NAME, 2); // Increased version to add batch counter store
=======
          const request = indexedDB.open(DB_NAME, 2); // Increased version number
>>>>>>> bec3512c

          request.onerror = (event) => {
            logStatus("IndexedDB error: " + event.target.error, true);
            resolve(null);
          };

          request.onupgradeneeded = (event) => {
            const db = event.target.result;

            // Create entries store if it doesn't exist
            if (!db.objectStoreNames.contains(STORE_NAME)) {
              db.createObjectStore(STORE_NAME, {
                keyPath: "id",
                autoIncrement: true,
              });
            }
<<<<<<< HEAD
            // Add a new object store for batch counters
            if (!db.objectStoreNames.contains(BATCH_COUNTER_STORE)) {
              db.createObjectStore(BATCH_COUNTER_STORE, {
                keyPath: "date",
              });
=======

            // Create fileCounters store if it doesn't exist
            if (!db.objectStoreNames.contains("fileCounters")) {
              db.createObjectStore("fileCounters", { keyPath: "date" });
>>>>>>> bec3512c
            }
          };

          request.onsuccess = (event) => {
            logStatus("Database initialized successfully");
            resolve(event.target.result);
          };
        });
      }

      // Generate batch name for current upload
      async function generateBatchName(db) {
        // Format current date as DDMonYYYY (e.g., 13Mar2025)
        const now = new Date();
        const day = now.getDate().toString().padStart(2, "0");
        const month = now.toLocaleString("en-US", { month: "short" });
        const year = now.getFullYear();
        const dateStr = `${day}${month}${year}`;

        let batchNumber = 1;

        try {
          if (db) {
            // Use IndexedDB to get and update counter
            const transaction = db.transaction(
              [BATCH_COUNTER_STORE],
              "readwrite"
            );
            const store = transaction.objectStore(BATCH_COUNTER_STORE);

            // Get current date's counter
            const currentDate = now.toISOString().split("T")[0]; // YYYY-MM-DD
            const request = store.get(currentDate);

            await new Promise((resolve, reject) => {
              request.onsuccess = (event) => {
                const result = event.target.result;
                if (result) {
                  // Increment existing counter
                  batchNumber = result.counter + 1;
                  store.put({ date: currentDate, counter: batchNumber });
                } else {
                  // Create new counter for today
                  store.add({ date: currentDate, counter: 1 });
                }
                resolve();
              };

              request.onerror = (event) => {
                logStatus(
                  "Error getting batch counter: " + event.target.error,
                  true
                );
                reject(event.target.error);
              };
            });
          } else {
            // Use localStorage as fallback
            const storedCounters = localStorage.getItem("batchCounters");
            if (storedCounters) {
              const counters = JSON.parse(storedCounters);
              const today = now.toISOString().split("T")[0]; // YYYY-MM-DD
              if (counters[today]) {
                batchNumber = counters[today] + 1;
              }
              counters[today] = batchNumber;
              localStorage.setItem("batchCounters", JSON.stringify(counters));
            } else {
              const counters = {};
              const today = now.toISOString().split("T")[0]; // YYYY-MM-DD
              counters[today] = 1;
              localStorage.setItem("batchCounters", JSON.stringify(counters));
            }
          }
        } catch (error) {
          logStatus("Error generating batch name: " + error.message, true);
        }

        // Format as "13Mar2025-1"
        return `${dateStr}-${batchNumber}`;
      }

      // Save entries to storage
      async function saveEntries(db) {
        if (db) {
          try {
            // Use IndexedDB
            const transaction = db.transaction([STORE_NAME], "readwrite");
            const store = transaction.objectStore(STORE_NAME);

            // Clear existing entries
            store.clear();

            // Add all current entries
            entries.forEach((entry) => {
              store.add(entry);
            });
            logStatus(`Saved ${entries.length} entries to IndexedDB`);
          } catch (error) {
            console.error("Error saving entries to IndexedDB:", error);
            logStatus(`Error saving entries: ${error.message}`, true);

            // Fallback to localStorage
            localStorage.setItem(
              "screenshotAnalyzerEntries",
              JSON.stringify(entries)
            );
            logStatus(
              `Saved ${entries.length} entries to localStorage (fallback)`
            );
          }
        } else {
          // Use localStorage as fallback
          localStorage.setItem(
            "screenshotAnalyzerEntries",
            JSON.stringify(entries)
          );
          logStatus(`Saved ${entries.length} entries to localStorage`);
        }
      }

      // Load entries from storage
      async function loadEntries(db) {
        return new Promise((resolve, reject) => {
          if (db) {
            try {
              // Use IndexedDB
              const transaction = db.transaction([STORE_NAME], "readonly");
              const store = transaction.objectStore(STORE_NAME);
              const request = store.getAll();

              request.onsuccess = () => {
                logStatus(
                  `Loaded ${
                    request.result ? request.result.length : 0
                  } entries from IndexedDB`
                );
                resolve(request.result || []);
              };

              request.onerror = (event) => {
                logStatus("Error loading entries: " + event.target.error, true);
                resolve([]);
              };
            } catch (error) {
              console.error("Error in loadEntries:", error);
              logStatus(`Error loading entries: ${error.message}`, true);

              // Try localStorage as fallback
              const savedEntries = localStorage.getItem(
                "screenshotAnalyzerEntries"
              );
              const parsed = savedEntries ? JSON.parse(savedEntries) : [];
              logStatus(
                `Loaded ${parsed.length} entries from localStorage (fallback)`
              );
              resolve(parsed);
            }
          } else {
            // Use localStorage as fallback
            const savedEntries = localStorage.getItem(
              "screenshotAnalyzerEntries"
            );
            const parsed = savedEntries ? JSON.parse(savedEntries) : [];
            logStatus(`Loaded ${parsed.length} entries from localStorage`);
            resolve(parsed);
          }
        });
      }

      // Parse the AI response for multiple people
      function parseMultiplePersons(text) {
        logStatus("Parsing AI response");
        // Split by double newlines to separate different people
        const personBlocks = text.split(/\n\s*\n/);
        logStatus(`Found ${personBlocks.length} person blocks in response`);

        const results = personBlocks
          .map((block) => {
            // Parse individual person data
            const result = block.split("\n").reduce((acc, line) => {
              if (line.includes(": ")) {
                const [key, value] = line.split(": ").map((s) => s.trim());
                acc[key.toLowerCase()] = value;
              }
              return acc;
            }, {});

            // Add timestamp for sorting
            return {
              name: result.name || "N/A",
              company: result.company || "N/A",
              role: result.role || "N/A",
              credentials: result.credentials || "N/A",
              timestamp: new Date().toISOString(),
            };
          })
          .filter(
            (person) => person.name !== "N/A" || person.company !== "N/A"
          );

        logStatus(
          `Successfully parsed ${results.length} people from the response`
        );
        return results;
      }

      // Update the table with entries
      function updateTable() {
        const tableBody = document.getElementById("tableBody");
        tableBody.innerHTML = entries
          .map(
            (entry, index) => `
  <tr id="entry-${index}">
    <td>${entry.name}</td>
    <td>${entry.company}</td>
    <td>${entry.role}</td>
    <td>${entry.credentials}</td>
  </tr>
`
          )
          .join("");
        logStatus(`Updated table with ${entries.length} entries`);
      }

      // Process a single image file and update UI in real time
      async function processImageFile(file, db, batchName) {
        const fileId = `file-${Date.now()}-${Math.floor(Math.random() * 1000)}`;
        logStatus(
          `Processing file: ${file.name} (ID: ${fileId}, Batch: ${batchName})`
        );

        // Add a placeholder row to the table
        const placeholderEntry = {
          name: `Analyzing ${file.name}...`,
          company: "In progress",
          role: "-",
          credentials: "-",
          timestamp: new Date().toISOString(),
          isPlaceholder: true,
          fileId: fileId,
          batchName: batchName,
        };

        entries.push(placeholderEntry);
        updateTable();

        try {
          // Convert image to base64
          const base64 = await new Promise((resolve, reject) => {
            const reader = new FileReader();
            reader.readAsDataURL(file);
            reader.onload = () => resolve(reader.result);
            reader.onerror = (error) => reject(error);
          });

          logStatus(`Image ${fileId} converted to base64`);
          logStatus(`Sending request to serverless function for ${fileId}`);

          // Call your Netlify Function
          const response = await fetch("/.netlify/functions/analyze-image", {
            method: "POST",
            headers: {
              "Content-Type": "application/json",
            },
            body: JSON.stringify({
              imageBase64: base64,
              filename: file.name,
            }),
          });

          logStatus(`API response status for ${fileId}: ${response.status}`);

          if (!response.ok) {
            const errorText = await response.text();
            logStatus(`API Error Response for ${fileId}: ${errorText}`, true);
            throw new Error(
              `Server Error: ${response.status} ${response.statusText}`
            );
          }

          const data = await response.json();
          logStatus(`Successfully received API response for ${fileId}`);

          if (data.error) {
            throw new Error(`API Error: ${data.error}`);
          }

          const analysis = data.text;
          logStatus(
            `Received analysis text for ${fileId}: ${analysis.substring(
              0,
              50
            )}...`
          );

          // Parse multiple people from the response
          const newEntries = parseMultiplePersons(analysis);
          logStatus(`Extracted ${newEntries.length} people from ${fileId}`);

          // Remove the placeholder
          entries = entries.filter((entry) => entry.fileId !== fileId);

          // Add the new entries with batch name
          newEntries.forEach((entry) => {
            entry.batchName = batchName;
          });

          entries = [...entries, ...newEntries];

          // Update table and save to storage
          updateTable();
          await saveEntries(db);

          return newEntries.length;
        } catch (error) {
          logStatus(
            `Error processing file ${file.name} (${fileId}): ${error.message}`,
            true
          );

          // Remove the placeholder entry
          entries = entries.filter((entry) => entry.fileId !== fileId);
          updateTable();

          // Add an error entry
          const errorEntry = {
            name: `Failed: ${file.name}`,
            company: "Error",
            role:
              error.message.substring(0, 30) +
              (error.message.length > 30 ? "..." : ""),
            credentials: "-",
            timestamp: new Date().toISOString(),
            isError: true,
            batchName: batchName,
          };

          entries.push(errorEntry);
          updateTable();
          await saveEntries(db);

          return 0;
        }
      }

      // Process multiple files with limited concurrency
      async function processFiles(files, db) {
        const concurrencyLimit = 3; // Process 3 files at a time
        const fileArray = Array.from(files);
        const total = fileArray.length;
        const loading = document.getElementById("loading");

        // Generate a batch name for this upload
        const batchName = await generateBatchName(db);
        logStatus(`Generated batch name: ${batchName}`);

        // Update the download button text to include the batch name
        document.getElementById(
          "downloadBtn"
        ).textContent = `Download CSV (${batchName})`;

        loading.textContent = `Analyzing 0/${total} files...`;
        loading.style.display = "block";

        let completed = 0;
        let totalEntries = 0;

        // Process files in batches
        for (let i = 0; i < fileArray.length; i += concurrencyLimit) {
          const batch = fileArray.slice(i, i + concurrencyLimit);
          const results = await Promise.all(
            batch.map((file) => processImageFile(file, db, batchName))
          );

          completed += batch.length;
          totalEntries += results.reduce((sum, count) => sum + count, 0);
          loading.textContent = `Analyzing ${completed}/${total} files...`;
        }

        loading.style.display = "none";
        logStatus(
          `Completed processing ${completed} files, extracted ${totalEntries} entries for batch ${batchName}`
        );

        // Store the current batch name
        window.currentBatchName = batchName;
      }

<<<<<<< HEAD
      // Download entries as CSV
      function downloadCSV() {
        // Get the current batch name or use a default
        const batchName =
          window.currentBatchName ||
          `export-${new Date().toISOString().slice(0, 10)}`;

        // Filter out placeholder and error entries
        // If we have a current batch, only include entries from that batch
        const dataEntries = entries.filter(
          (entry) =>
            !entry.isPlaceholder &&
            !entry.isError &&
            (!window.currentBatchName ||
              entry.batchName === window.currentBatchName)
        );

        const headers = ["Name", "Company", "Role", "Credentials", "Batch"];
        const csvContent = [
          headers.join(","),
          ...dataEntries.map((entry) =>
            [
              `"${(entry.name || "").replace(/"/g, '""')}"`,
              `"${(entry.company || "").replace(/"/g, '""')}"`,
              `"${(entry.role || "").replace(/"/g, '""')}"`,
              `"${(entry.credentials || "").replace(/"/g, '""')}"`,
              `"${(entry.batchName || "").replace(/"/g, '""')}"`,
            ].join(",")
          ),
        ].join("\n");

        const blob = new Blob([csvContent], {
          type: "text/csv;charset=utf-8;",
        });
        const url = URL.createObjectURL(blob);
        const link = document.createElement("a");
        link.setAttribute("href", url);
        link.setAttribute("download", `${batchName}.csv`);
        link.style.visibility = "hidden";
        document.body.appendChild(link);
        link.click();
        document.body.removeChild(link);
        logStatus(`Downloaded CSV file: ${batchName}.csv`);
=======
      // Download CSV function - fixed implementation
      async function downloadCSV() {
        try {
          logStatus("Starting CSV download process");

          // Filter out placeholder and error entries
          const dataEntries = entries.filter(
            (entry) => !entry.isPlaceholder && !entry.isError
          );

          if (dataEntries.length === 0) {
            logStatus("No data to download", true);
            alert(
              "There is no data to download. Please process some images first."
            );
            return;
          }

          const headers = ["Name", "Company", "Role", "Credentials"];
          const csvRows = [headers.join(",")];

          // Add each entry as a row
          dataEntries.forEach((entry) => {
            const row = [
              `"${entry.name.replace(/"/g, '""')}"`,
              `"${entry.company.replace(/"/g, '""')}"`,
              `"${entry.role.replace(/"/g, '""')}"`,
              `"${entry.credentials.replace(/"/g, '""')}"`,
            ];
            csvRows.push(row.join(","));
          });

          const csvContent = csvRows.join("\n");

          // Create blob and download link
          const blob = new Blob([csvContent], {
            type: "text/csv;charset=utf-8;",
          });
          const url = URL.createObjectURL(blob);

          // Generate sequential filename
          const fileName = await generateSequentialFilename(window.appDB);
          logStatus(`Generated filename: ${fileName}.csv`);

          // Create and trigger download
          const link = document.createElement("a");
          link.setAttribute("href", url);
          link.setAttribute("download", `${fileName}.csv`);
          link.style.visibility = "hidden";
          document.body.appendChild(link);
          link.click();
          document.body.removeChild(link);

          logStatus(
            `Downloaded CSV file as ${fileName}.csv with ${dataEntries.length} entries`
          );
        } catch (error) {
          console.error("Error in downloadCSV:", error);
          logStatus(`Error downloading CSV: ${error.message}`, true);
        }
      }

      async function processBatch(files, db) {
        const batchFileName = await generateSequentialFilename(db);
        logStatus(`Starting new batch: ${batchFileName}`);

        // Process the files
        await processFiles(files, db);

        // Return the batch filename for potential use
        return batchFileName;
>>>>>>> bec3512c
      }

      async function init() {
        try {
          logStatus("Initializing application");
          const db = await initDB();
          window.appDB = db; // Store reference globally
          entries = await loadEntries(db);
          updateTable();

<<<<<<< HEAD
        document
          .getElementById("downloadBtn")
          .addEventListener("click", downloadCSV);

        document
          .getElementById("clearBtn")
          .addEventListener("click", async () => {
            entries = [];
            updateTable();
            await saveEntries(db);
            // Reset the download button text
            document.getElementById("downloadBtn").textContent = "Download CSV";
            // Clear the current batch name
            window.currentBatchName = null;
            logStatus("Cleared all entries");
          });
=======
          // Set up event listeners - ensuring we only add them once
          const downloadBtn = document.getElementById("downloadBtn");
          if (downloadBtn) {
            // Remove any existing listeners (to prevent duplicates)
            downloadBtn.replaceWith(downloadBtn.cloneNode(true));
            // Add the event listener to the fresh element
            document
              .getElementById("downloadBtn")
              .addEventListener("click", () => {
                logStatus("Download button clicked");
                downloadCSV();
              });
          }
>>>>>>> bec3512c

          const clearBtn = document.getElementById("clearBtn");
          if (clearBtn) {
            clearBtn.replaceWith(clearBtn.cloneNode(true));
            document
              .getElementById("clearBtn")
              .addEventListener("click", async () => {
                entries = [];
                updateTable();
                await saveEntries(db);
                logStatus("Cleared all entries");
              });
          }

          // Toggle debug console
          const debugToggle = document.getElementById("debugToggle");
          if (debugToggle) {
            debugToggle.replaceWith(debugToggle.cloneNode(true));
            document
              .getElementById("debugToggle")
              .addEventListener("click", () => {
                const statusLog = document.getElementById("statusLog");
                const debugToggle = document.getElementById("debugToggle");
                if (
                  statusLog.style.display === "none" ||
                  !statusLog.style.display
                ) {
                  statusLog.style.display = "block";
                  debugToggle.textContent = "Hide Debug Console";
                } else {
                  statusLog.style.display = "none";
                  debugToggle.textContent = "Show Debug Console";
                }
              });
          }

          const fileInput = document.getElementById("fileInput");
          if (fileInput) {
            fileInput.replaceWith(fileInput.cloneNode(true));
            document
              .getElementById("fileInput")
              .addEventListener("change", async (e) => {
                const files = e.target.files;
                if (!files.length) {
                  logStatus("No files selected", true);
                  return;
                }

                await processBatch(files, db);
              });
          }

          logStatus("Application initialized successfully");
        } catch (error) {
          console.error("Error during initialization:", error);
          logStatus(`Initialization error: ${error.message}`, true);
        }
      }

      // Start the app when page loads - ensure this is only called once
      window.addEventListener("DOMContentLoaded", init);
    </script>
  </body>
</html><|MERGE_RESOLUTION|>--- conflicted
+++ resolved
@@ -175,12 +175,7 @@
     </div>
 
     <script>
-<<<<<<< HEAD
-      // Modified script section with batch naming feature
-=======
-      // This is the corrected script section to replace your current script
-
->>>>>>> bec3512c
+      <<<<<<// Modified script section with batch naming feature
       let entries = [];
       const DB_NAME = "screenshotAnalyzerDB";
       const STORE_NAME = "entries";
@@ -205,115 +200,7 @@
         }
       }
 
-      async function generateSequentialFilename(db) {
-        const today = new Date();
-        const dateString = today
-          .toLocaleDateString("en-GB", {
-            day: "2-digit",
-            month: "short",
-            year: "numeric",
-          })
-          .replace(/ /g, "");
-
-        // Get the next sequence number for today
-        const sequenceNumber = (await getTodayFileCount(db)) + 1;
-
-        // Store the new count
-        await updateTodayFileCount(db, sequenceNumber);
-
-        // Format: 13Mar2025-1
-        return `${dateString}-${sequenceNumber}`;
-      }
-
-      // Function to get today's file count from storage
-      async function getTodayFileCount(db) {
-        const today = new Date().toDateString();
-
-        return new Promise((resolve, reject) => {
-          if (db) {
-            // Use IndexedDB
-            try {
-              const transaction = db.transaction(["fileCounters"], "readonly");
-              const store = transaction.objectStore("fileCounters");
-              const request = store.get(today);
-
-              request.onsuccess = () => {
-                const result = request.result;
-                resolve(result ? result.count : 0);
-              };
-
-              request.onerror = (event) => {
-                console.error(
-                  "Error fetching file counter:",
-                  event.target.error
-                );
-                resolve(0);
-              };
-            } catch (error) {
-              // Store may not exist yet
-              console.error("Error in getTodayFileCount:", error);
-              resolve(0);
-            }
-          } else {
-            // Use localStorage as fallback
-            const counterKey = `screenshotAnalyzer_fileCounter_${today}`;
-            const count = localStorage.getItem(counterKey);
-            resolve(count ? parseInt(count, 10) : 0);
-          }
-        });
-      }
-
-      // Function to update today's file count in storage
-      async function updateTodayFileCount(db, newCount) {
-        const today = new Date().toDateString();
-
-        if (db) {
-          try {
-            // Ensure the store exists
-            if (!db.objectStoreNames.contains("fileCounters")) {
-              // Need to close and reopen the DB to create a new store
-              db.close();
-              const request = indexedDB.open(DB_NAME, 2);
-
-              request.onupgradeneeded = (event) => {
-                const db = event.target.result;
-                if (!db.objectStoreNames.contains("fileCounters")) {
-                  db.createObjectStore("fileCounters", { keyPath: "date" });
-                }
-              };
-
-              request.onsuccess = (event) => {
-                const newDb = event.target.result;
-                const transaction = newDb.transaction(
-                  ["fileCounters"],
-                  "readwrite"
-                );
-                const store = transaction.objectStore("fileCounters");
-                store.put({ date: today, count: newCount });
-                logStatus(`Updated file counter to ${newCount}`);
-              };
-
-              return;
-            }
-
-            // Store exists, update the counter
-            const transaction = db.transaction(["fileCounters"], "readwrite");
-            const store = transaction.objectStore("fileCounters");
-            store.put({ date: today, count: newCount });
-            logStatus(`Updated file counter to ${newCount}`);
-          } catch (error) {
-            console.error("Error in updateTodayFileCount:", error);
-            logStatus(`Error updating file counter: ${error.message}`, true);
-          }
-        } else {
-          // Use localStorage as fallback
-          const counterKey = `screenshotAnalyzer_fileCounter_${today}`;
-          localStorage.setItem(counterKey, newCount.toString());
-          logStatus(`Updated file counter to ${newCount} (localStorage)`);
-        }
-      }
-
-      // Initialize fileCounters store during DB initialization
+      // Initialize IndexedDB
       function initDB() {
         return new Promise((resolve, reject) => {
           if (!window.indexedDB) {
@@ -324,11 +211,7 @@
             return;
           }
 
-<<<<<<< HEAD
           const request = indexedDB.open(DB_NAME, 2); // Increased version to add batch counter store
-=======
-          const request = indexedDB.open(DB_NAME, 2); // Increased version number
->>>>>>> bec3512c
 
           request.onerror = (event) => {
             logStatus("IndexedDB error: " + event.target.error, true);
@@ -337,26 +220,17 @@
 
           request.onupgradeneeded = (event) => {
             const db = event.target.result;
-
-            // Create entries store if it doesn't exist
             if (!db.objectStoreNames.contains(STORE_NAME)) {
               db.createObjectStore(STORE_NAME, {
                 keyPath: "id",
                 autoIncrement: true,
               });
             }
-<<<<<<< HEAD
             // Add a new object store for batch counters
             if (!db.objectStoreNames.contains(BATCH_COUNTER_STORE)) {
               db.createObjectStore(BATCH_COUNTER_STORE, {
-                keyPath: "date",
+                keyPath: "date"
               });
-=======
-
-            // Create fileCounters store if it doesn't exist
-            if (!db.objectStoreNames.contains("fileCounters")) {
-              db.createObjectStore("fileCounters", { keyPath: "date" });
->>>>>>> bec3512c
             }
           };
 
@@ -371,8 +245,8 @@
       async function generateBatchName(db) {
         // Format current date as DDMonYYYY (e.g., 13Mar2025)
         const now = new Date();
-        const day = now.getDate().toString().padStart(2, "0");
-        const month = now.toLocaleString("en-US", { month: "short" });
+        const day = now.getDate().toString().padStart(2, '0');
+        const month = now.toLocaleString('en-US', { month: 'short' });
         const year = now.getFullYear();
         const dateStr = `${day}${month}${year}`;
 
@@ -381,14 +255,11 @@
         try {
           if (db) {
             // Use IndexedDB to get and update counter
-            const transaction = db.transaction(
-              [BATCH_COUNTER_STORE],
-              "readwrite"
-            );
+            const transaction = db.transaction([BATCH_COUNTER_STORE], "readwrite");
             const store = transaction.objectStore(BATCH_COUNTER_STORE);
 
             // Get current date's counter
-            const currentDate = now.toISOString().split("T")[0]; // YYYY-MM-DD
+            const currentDate = now.toISOString().split('T')[0]; // YYYY-MM-DD
             const request = store.get(currentDate);
 
             await new Promise((resolve, reject) => {
@@ -406,10 +277,7 @@
               };
 
               request.onerror = (event) => {
-                logStatus(
-                  "Error getting batch counter: " + event.target.error,
-                  true
-                );
+                logStatus("Error getting batch counter: " + event.target.error, true);
                 reject(event.target.error);
               };
             });
@@ -418,7 +286,7 @@
             const storedCounters = localStorage.getItem("batchCounters");
             if (storedCounters) {
               const counters = JSON.parse(storedCounters);
-              const today = now.toISOString().split("T")[0]; // YYYY-MM-DD
+              const today = now.toISOString().split('T')[0]; // YYYY-MM-DD
               if (counters[today]) {
                 batchNumber = counters[today] + 1;
               }
@@ -426,7 +294,7 @@
               localStorage.setItem("batchCounters", JSON.stringify(counters));
             } else {
               const counters = {};
-              const today = now.toISOString().split("T")[0]; // YYYY-MM-DD
+              const today = now.toISOString().split('T')[0]; // YYYY-MM-DD
               counters[today] = 1;
               localStorage.setItem("batchCounters", JSON.stringify(counters));
             }
@@ -442,32 +310,18 @@
       // Save entries to storage
       async function saveEntries(db) {
         if (db) {
-          try {
-            // Use IndexedDB
-            const transaction = db.transaction([STORE_NAME], "readwrite");
-            const store = transaction.objectStore(STORE_NAME);
-
-            // Clear existing entries
-            store.clear();
-
-            // Add all current entries
-            entries.forEach((entry) => {
-              store.add(entry);
-            });
-            logStatus(`Saved ${entries.length} entries to IndexedDB`);
-          } catch (error) {
-            console.error("Error saving entries to IndexedDB:", error);
-            logStatus(`Error saving entries: ${error.message}`, true);
-
-            // Fallback to localStorage
-            localStorage.setItem(
-              "screenshotAnalyzerEntries",
-              JSON.stringify(entries)
-            );
-            logStatus(
-              `Saved ${entries.length} entries to localStorage (fallback)`
-            );
-          }
+          // Use IndexedDB
+          const transaction = db.transaction([STORE_NAME], "readwrite");
+          const store = transaction.objectStore(STORE_NAME);
+
+          // Clear existing entries
+          store.clear();
+
+          // Add all current entries
+          entries.forEach((entry) => {
+            store.add(entry);
+          });
+          logStatus(`Saved ${entries.length} entries to IndexedDB`);
         } else {
           // Use localStorage as fallback
           localStorage.setItem(
@@ -482,39 +336,24 @@
       async function loadEntries(db) {
         return new Promise((resolve, reject) => {
           if (db) {
-            try {
-              // Use IndexedDB
-              const transaction = db.transaction([STORE_NAME], "readonly");
-              const store = transaction.objectStore(STORE_NAME);
-              const request = store.getAll();
-
-              request.onsuccess = () => {
-                logStatus(
-                  `Loaded ${
-                    request.result ? request.result.length : 0
-                  } entries from IndexedDB`
-                );
-                resolve(request.result || []);
-              };
-
-              request.onerror = (event) => {
-                logStatus("Error loading entries: " + event.target.error, true);
-                resolve([]);
-              };
-            } catch (error) {
-              console.error("Error in loadEntries:", error);
-              logStatus(`Error loading entries: ${error.message}`, true);
-
-              // Try localStorage as fallback
-              const savedEntries = localStorage.getItem(
-                "screenshotAnalyzerEntries"
+            // Use IndexedDB
+            const transaction = db.transaction([STORE_NAME], "readonly");
+            const store = transaction.objectStore(STORE_NAME);
+            const request = store.getAll();
+
+            request.onsuccess = () => {
+              logStatus(
+                `Loaded ${
+                  request.result ? request.result.length : 0
+                } entries from IndexedDB`
               );
-              const parsed = savedEntries ? JSON.parse(savedEntries) : [];
-              logStatus(
-                `Loaded ${parsed.length} entries from localStorage (fallback)`
-              );
-              resolve(parsed);
-            }
+              resolve(request.result || []);
+            };
+
+            request.onerror = (event) => {
+              logStatus("Error loading entries: " + event.target.error, true);
+              resolve([]);
+            };
           } else {
             // Use localStorage as fallback
             const savedEntries = localStorage.getItem(
@@ -570,13 +409,13 @@
         tableBody.innerHTML = entries
           .map(
             (entry, index) => `
-  <tr id="entry-${index}">
-    <td>${entry.name}</td>
-    <td>${entry.company}</td>
-    <td>${entry.role}</td>
-    <td>${entry.credentials}</td>
-  </tr>
-`
+        <tr id="entry-${index}">
+          <td>${entry.name}</td>
+          <td>${entry.company}</td>
+          <td>${entry.role}</td>
+          <td>${entry.credentials}</td>
+        </tr>
+      `
           )
           .join("");
         logStatus(`Updated table with ${entries.length} entries`);
@@ -585,9 +424,7 @@
       // Process a single image file and update UI in real time
       async function processImageFile(file, db, batchName) {
         const fileId = `file-${Date.now()}-${Math.floor(Math.random() * 1000)}`;
-        logStatus(
-          `Processing file: ${file.name} (ID: ${fileId}, Batch: ${batchName})`
-        );
+        logStatus(`Processing file: ${file.name} (ID: ${fileId}, Batch: ${batchName})`);
 
         // Add a placeholder row to the table
         const placeholderEntry = {
@@ -598,7 +435,7 @@
           timestamp: new Date().toISOString(),
           isPlaceholder: true,
           fileId: fileId,
-          batchName: batchName,
+          batchName: batchName
         };
 
         entries.push(placeholderEntry);
@@ -661,7 +498,7 @@
           entries = entries.filter((entry) => entry.fileId !== fileId);
 
           // Add the new entries with batch name
-          newEntries.forEach((entry) => {
+          newEntries.forEach(entry => {
             entry.batchName = batchName;
           });
 
@@ -692,7 +529,7 @@
             credentials: "-",
             timestamp: new Date().toISOString(),
             isError: true,
-            batchName: batchName,
+            batchName: batchName
           };
 
           entries.push(errorEntry);
@@ -715,9 +552,7 @@
         logStatus(`Generated batch name: ${batchName}`);
 
         // Update the download button text to include the batch name
-        document.getElementById(
-          "downloadBtn"
-        ).textContent = `Download CSV (${batchName})`;
+        document.getElementById("downloadBtn").textContent = `Download CSV (${batchName})`;
 
         loading.textContent = `Analyzing 0/${total} files...`;
         loading.style.display = "block";
@@ -746,22 +581,16 @@
         window.currentBatchName = batchName;
       }
 
-<<<<<<< HEAD
       // Download entries as CSV
       function downloadCSV() {
         // Get the current batch name or use a default
-        const batchName =
-          window.currentBatchName ||
-          `export-${new Date().toISOString().slice(0, 10)}`;
+        const batchName = window.currentBatchName || `export-${new Date().toISOString().slice(0, 10)}`;
 
         // Filter out placeholder and error entries
         // If we have a current batch, only include entries from that batch
         const dataEntries = entries.filter(
-          (entry) =>
-            !entry.isPlaceholder &&
-            !entry.isError &&
-            (!window.currentBatchName ||
-              entry.batchName === window.currentBatchName)
+          (entry) => !entry.isPlaceholder && !entry.isError &&
+          (!window.currentBatchName || entry.batchName === window.currentBatchName)
         );
 
         const headers = ["Name", "Company", "Role", "Credentials", "Batch"];
@@ -769,11 +598,11 @@
           headers.join(","),
           ...dataEntries.map((entry) =>
             [
-              `"${(entry.name || "").replace(/"/g, '""')}"`,
-              `"${(entry.company || "").replace(/"/g, '""')}"`,
-              `"${(entry.role || "").replace(/"/g, '""')}"`,
-              `"${(entry.credentials || "").replace(/"/g, '""')}"`,
-              `"${(entry.batchName || "").replace(/"/g, '""')}"`,
+              `"${(entry.name || '').replace(/"/g, '""')}"`,
+              `"${(entry.company || '').replace(/"/g, '""')}"`,
+              `"${(entry.role || '').replace(/"/g, '""')}"`,
+              `"${(entry.credentials || '').replace(/"/g, '""')}"`,
+              `"${(entry.batchName || '').replace(/"/g, '""')}"`,
             ].join(",")
           ),
         ].join("\n");
@@ -784,96 +613,24 @@
         const url = URL.createObjectURL(blob);
         const link = document.createElement("a");
         link.setAttribute("href", url);
-        link.setAttribute("download", `${batchName}.csv`);
+        link.setAttribute(
+          "download",
+          `${batchName}.csv`
+        );
         link.style.visibility = "hidden";
         document.body.appendChild(link);
         link.click();
         document.body.removeChild(link);
         logStatus(`Downloaded CSV file: ${batchName}.csv`);
-=======
-      // Download CSV function - fixed implementation
-      async function downloadCSV() {
-        try {
-          logStatus("Starting CSV download process");
-
-          // Filter out placeholder and error entries
-          const dataEntries = entries.filter(
-            (entry) => !entry.isPlaceholder && !entry.isError
-          );
-
-          if (dataEntries.length === 0) {
-            logStatus("No data to download", true);
-            alert(
-              "There is no data to download. Please process some images first."
-            );
-            return;
-          }
-
-          const headers = ["Name", "Company", "Role", "Credentials"];
-          const csvRows = [headers.join(",")];
-
-          // Add each entry as a row
-          dataEntries.forEach((entry) => {
-            const row = [
-              `"${entry.name.replace(/"/g, '""')}"`,
-              `"${entry.company.replace(/"/g, '""')}"`,
-              `"${entry.role.replace(/"/g, '""')}"`,
-              `"${entry.credentials.replace(/"/g, '""')}"`,
-            ];
-            csvRows.push(row.join(","));
-          });
-
-          const csvContent = csvRows.join("\n");
-
-          // Create blob and download link
-          const blob = new Blob([csvContent], {
-            type: "text/csv;charset=utf-8;",
-          });
-          const url = URL.createObjectURL(blob);
-
-          // Generate sequential filename
-          const fileName = await generateSequentialFilename(window.appDB);
-          logStatus(`Generated filename: ${fileName}.csv`);
-
-          // Create and trigger download
-          const link = document.createElement("a");
-          link.setAttribute("href", url);
-          link.setAttribute("download", `${fileName}.csv`);
-          link.style.visibility = "hidden";
-          document.body.appendChild(link);
-          link.click();
-          document.body.removeChild(link);
-
-          logStatus(
-            `Downloaded CSV file as ${fileName}.csv with ${dataEntries.length} entries`
-          );
-        } catch (error) {
-          console.error("Error in downloadCSV:", error);
-          logStatus(`Error downloading CSV: ${error.message}`, true);
-        }
-      }
-
-      async function processBatch(files, db) {
-        const batchFileName = await generateSequentialFilename(db);
-        logStatus(`Starting new batch: ${batchFileName}`);
-
-        // Process the files
-        await processFiles(files, db);
-
-        // Return the batch filename for potential use
-        return batchFileName;
->>>>>>> bec3512c
-      }
-
+      }
+
+      // Initialize the application
       async function init() {
-        try {
-          logStatus("Initializing application");
-          const db = await initDB();
-          window.appDB = db; // Store reference globally
-          entries = await loadEntries(db);
-          updateTable();
-
-<<<<<<< HEAD
+        logStatus("Initializing application");
+        const db = await initDB();
+        entries = await loadEntries(db);
+        updateTable();
+
         document
           .getElementById("downloadBtn")
           .addEventListener("click", downloadCSV);
@@ -890,81 +647,36 @@
             window.currentBatchName = null;
             logStatus("Cleared all entries");
           });
-=======
-          // Set up event listeners - ensuring we only add them once
-          const downloadBtn = document.getElementById("downloadBtn");
-          if (downloadBtn) {
-            // Remove any existing listeners (to prevent duplicates)
-            downloadBtn.replaceWith(downloadBtn.cloneNode(true));
-            // Add the event listener to the fresh element
-            document
-              .getElementById("downloadBtn")
-              .addEventListener("click", () => {
-                logStatus("Download button clicked");
-                downloadCSV();
-              });
+
+        // Toggle debug console
+        document.getElementById("debugToggle").addEventListener("click", () => {
+          const statusLog = document.getElementById("statusLog");
+          const debugToggle = document.getElementById("debugToggle");
+          if (statusLog.style.display === "none" || !statusLog.style.display) {
+            statusLog.style.display = "block";
+            debugToggle.textContent = "Hide Debug Console";
+          } else {
+            statusLog.style.display = "none";
+            debugToggle.textContent = "Show Debug Console";
           }
->>>>>>> bec3512c
-
-          const clearBtn = document.getElementById("clearBtn");
-          if (clearBtn) {
-            clearBtn.replaceWith(clearBtn.cloneNode(true));
-            document
-              .getElementById("clearBtn")
-              .addEventListener("click", async () => {
-                entries = [];
-                updateTable();
-                await saveEntries(db);
-                logStatus("Cleared all entries");
-              });
-          }
-
-          // Toggle debug console
-          const debugToggle = document.getElementById("debugToggle");
-          if (debugToggle) {
-            debugToggle.replaceWith(debugToggle.cloneNode(true));
-            document
-              .getElementById("debugToggle")
-              .addEventListener("click", () => {
-                const statusLog = document.getElementById("statusLog");
-                const debugToggle = document.getElementById("debugToggle");
-                if (
-                  statusLog.style.display === "none" ||
-                  !statusLog.style.display
-                ) {
-                  statusLog.style.display = "block";
-                  debugToggle.textContent = "Hide Debug Console";
-                } else {
-                  statusLog.style.display = "none";
-                  debugToggle.textContent = "Show Debug Console";
-                }
-              });
-          }
-
-          const fileInput = document.getElementById("fileInput");
-          if (fileInput) {
-            fileInput.replaceWith(fileInput.cloneNode(true));
-            document
-              .getElementById("fileInput")
-              .addEventListener("change", async (e) => {
-                const files = e.target.files;
-                if (!files.length) {
-                  logStatus("No files selected", true);
-                  return;
-                }
-
-                await processBatch(files, db);
-              });
-          }
-
-          logStatus("Application initialized successfully");
-        } catch (error) {
-          console.error("Error during initialization:", error);
-          logStatus(`Initialization error: ${error.message}`, true);
-        }
-      }
-
-      // Start the app when page loads - ensure this is only called once
+        });
+
+        document
+          .getElementById("fileInput")
+          .addEventListener("change", async (e) => {
+            const files = e.target.files;
+            if (!files.length) {
+              logStatus("No files selected", true);
+              return;
+            }
+
+            await processFiles(files, db);
+          });
+
+        logStatus("Application initialized successfully");
+      }
+
+      // Start the app when page loads
       window.addEventListener("DOMContentLoaded", init);
     </script>
   </body>
